notifications:
  email:
    recipients:
      - shawn@git.icu
    on_success: change # default: change
    on_failure: always # default: always

language: c

cache: ccache

addons:
  apt:
    packages:
      - python3-dev
      - libiberty-dev
      - clang
      - libavahi-client-dev 

before_install:
  - if [[ "$TRAVIS_OS_NAME" == "osx" ]]; then brew update && brew bundle; fi

script:
  - ./autogen.sh
  - if [[ "$TRAVIS_OS_NAME" == "linux" ]]; then ./configure; fi
  - if [[ "$TRAVIS_OS_NAME" == "osx" ]]; then ./configure --without-libiberty; fi
  - make
  - make check

matrix:
  include:
  - os: linux
    compiler: gcc
    dist: trusty
  - os: linux
    compiler: clang
<<<<<<< HEAD
    dist: trusty
  - os: osx
    osx_image: xcode8.2
    compiler: clang
  - os: osx
    osx_image: xcode8.3
    compiler: clang
  - os: osx
    osx_image: xcode9
    compiler: clang
=======
    dist: trusty
>>>>>>> fd943af2
<|MERGE_RESOLUTION|>--- conflicted
+++ resolved
@@ -10,15 +10,15 @@
 cache: ccache
 
 addons:
+  homebrew:
+    update: true
+    brewfile: true
   apt:
     packages:
       - python3-dev
       - libiberty-dev
       - clang
-      - libavahi-client-dev 
-
-before_install:
-  - if [[ "$TRAVIS_OS_NAME" == "osx" ]]; then brew update && brew bundle; fi
+      - libavahi-client-dev
 
 script:
   - ./autogen.sh
@@ -34,7 +34,6 @@
     dist: trusty
   - os: linux
     compiler: clang
-<<<<<<< HEAD
     dist: trusty
   - os: osx
     osx_image: xcode8.2
@@ -44,7 +43,4 @@
     compiler: clang
   - os: osx
     osx_image: xcode9
-    compiler: clang
-=======
-    dist: trusty
->>>>>>> fd943af2
+    compiler: clang